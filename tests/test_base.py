"""
Tests for the base module
"""

from vlnm.normalizers.base import (
    FormantGenericNormalizer,
    FormantSpecificNormalizer,
    FormantsTransformNormalizer,
    Normalizer)

from tests.helpers import Helper


class TestBaseNormalizers(Helper.TestNormalizerBase):
    """
    Tests for the base Normalizer class.
    """

    def test_normalizer_instantiation(self):
        """Base Normalizer class cannot be instantiated"""
        with self.assertRaises(TypeError):
            Normalizer()

    def test_formant_generic_normalizer_instantiation(self):
        """Base FormantGenericNormalizer class cannot be instantiated"""
        with self.assertRaises(TypeError):
            FormantGenericNormalizer()

    def test_formant_specific_normalizer_instantiation(self):
        """Base FormantsSpecificNormalizer class cannot be instantiated"""
        with self.assertRaises(TypeError):
            FormantSpecificNormalizer()

    def test_formant_transform_normalizer_instantiation(self):
        """Base FormantsTransformNormalizer class cannot be instantiated"""
        with self.assertRaises(TypeError):
            FormantsTransformNormalizer()

    def test_config_default(self):
        """Check default config"""
<<<<<<< HEAD
        expected = dict(columns=[], keywords=[], options=dict())
=======
        expected = dict(columns=[], keywords=[], options=dict(), outputs=[])
>>>>>>> c91d6229
        actual = self.normalizer()
        self.assertDictEqual(actual.config, expected)

    def test_config_merged(self):
        """Check config merged in subclass"""

        class Subclass(Normalizer):
            """Test sub-class"""
            config = dict(options=dict(transform=True))

<<<<<<< HEAD
        expected = dict(columns=[], keywords=[], options=dict(transform=True))
=======
        expected = dict(columns=[], keywords=[], options=dict(transform=True), outputs=[])
>>>>>>> c91d6229
        actual = Subclass()
        self.assertDictEqual(actual.config, expected)<|MERGE_RESOLUTION|>--- conflicted
+++ resolved
@@ -38,11 +38,7 @@
 
     def test_config_default(self):
         """Check default config"""
-<<<<<<< HEAD
-        expected = dict(columns=[], keywords=[], options=dict())
-=======
         expected = dict(columns=[], keywords=[], options=dict(), outputs=[])
->>>>>>> c91d6229
         actual = self.normalizer()
         self.assertDictEqual(actual.config, expected)
 
@@ -53,10 +49,6 @@
             """Test sub-class"""
             config = dict(options=dict(transform=True))
 
-<<<<<<< HEAD
-        expected = dict(columns=[], keywords=[], options=dict(transform=True))
-=======
         expected = dict(columns=[], keywords=[], options=dict(transform=True), outputs=[])
->>>>>>> c91d6229
         actual = Subclass()
         self.assertDictEqual(actual.config, expected)