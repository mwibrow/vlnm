--- conflicted
+++ resolved
@@ -70,8 +70,6 @@
             formants=self.formants,
             points=dict(fleece='i', trap='a'))
 
-<<<<<<< HEAD
-=======
     def test_new_columns(self):
         """Check new columns returned."""
         rename = '{}*'
@@ -84,7 +82,6 @@
         actual = sorted(actual)
         self.assertListEqual(actual, expected)
 
->>>>>>> c91d6229
     def test_get_centroid(self):
         """Test get_centroid method."""
         df = DataFrame(dict(
