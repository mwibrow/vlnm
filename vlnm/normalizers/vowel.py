"""
Vowel intrinsic normalizers
~~~~~~~~~~~~~~~~~~~~~~~~~~~

.. normalizers-list::
    :module: vlnm.normalizers.vowel

"""
from typing import Callable, List, Union

import pandas as pd
import numpy as np

from .base import classify, register
from .base import FormantSpecificNormalizer
from ..conversion import hz_to_bark
from ..docstrings import docstring


@docstring
@register('barkdiff')
@classify(vowel='intrinsic', formant='extrinsic', speaker='intrinsic')
class BarkDifferenceNormalizer(FormantSpecificNormalizer):
    r"""
    Normalize formant data according to :citet:`syrdal_gopal_1986`.

    Vowels are normalized by converting formants to the
    Bark scale, calculating the difference :math:`Z` between
    consecutive formants:

    .. math::

        Z_{i}^\prime = B(F_i) - B(F_{i-1})\mbox{ for } 1 \leq i \leq 3

    Where :math:`B` is a function converting the :math:`i\mbox{th}`
    formant measured in hertz to the Bark scale.


<<<<<<< HEAD
    **Parameters**
        * f0
        * f2
        * f3

    :param f0…f3: :class:`DataFrame` columns that correspond to
        the formant data. If not specified, |vlnm|
        will look for formant data in
        the columns :col:`f0`, :col:`f1`, … and so on.
    :type f0…f3: :obj:`str` | :obj:`list` of :obj:`str`
=======
>>>>>>> f2d4dbca

    Parameters
    ----------

<<<<<<< HEAD

    {% rename %}
=======
    f0 - f3:
>>>>>>> f2d4dbca
    transform:
        Replace the function that transforms formants from
        the Hz scale to the Bark scale.
        The function should take numpy array-compatible data structure
        (e.g., :py:class:`pandas.DataFrame`, or :py:class:`numpy.ndarray`)
        *containing only the formant data*,
        and return the transformed data.


    Other Parameters
    ----------------
    rename:
    groupby:
    kwargs:


    Example
    -------

    The :class:`BarkDifference` normalizer returns columns
    :col:`z1` (if :math:`F_0` is present), :col:`z2`, :col:`z3`:

    .. ipython::
        dataframe:
            formatters:
                float64: '{:.03f}'

        import pandas as pd
        from vlnm import BarkDifferenceNormalizer

        normalizer = BarkDifferenceNormalizer()
        df = pd.read_csv('vowels.csv')
        norm_df = normalizer.normalize(df)
        norm_df.head()

    To rename these columns, use the ``rename`` argument
    with a dictionary:

    .. ipython::
        dataframe:
            formatters:
                float64: '{:.03f}'

        normalizer = BarkDifferenceNormalizer(
            rename=dict(z1='f1-f0', z2='f2-f1', z3='f3-f2'))
        df = pd.read_csv('vowels.csv')
        norm_df = normalizer.normalize(df)
        norm_df.head()

    """
    config = dict(
        keywords=['f0', 'f1', 'f2', 'f3'],
        transform=hz_to_bark
    )

    def __init__(
            self,
            f0: Union[str, List[str]] = None,
            f1: Union[str, List[str]] = None,
            f2: Union[str, List[str]] = None,
            f3: Union[str, List[str]] = None,
            transform: Callable[[np.ndarray], np.ndarray] = None,
            rename: Union[str, dict] = None,
            groupby: Union[str, List[str]] = None,
            **kwargs):
        super().__init__(
            f0=f0, f1=f1, f2=f2, f3=f3,
            rename=rename, groupby=groupby, transform=transform, **kwargs)

    @docstring
    def normalize(self, df: pd.DataFrame, **kwargs) -> pd.DataFrame:
        return super().normalize(df, **kwargs)

    def _norm(self, df):

        transform = self.config['transform']
        f0 = self.params['f0']
        f1 = self.params['f1']
        f2 = self.params['f2']
        f3 = self.params['f3']

        z0 = transform(df[f0]) if f0 in df else None
        z1 = transform(df[f1])
        z2 = transform(df[f2])
        z3 = transform(df[f3])

        if z0 is not None:
            df['z1'] = z1 - z0
        df['z2'] = z2 - z1
        df['z3'] = z3 - z2

        return df


@classify(formant='extrinsic', vowel='intrinsic', speaker='extrinsic')
class AnanthapadmanabhaRamakrishnanNormalizer(FormantSpecificNormalizer):
    r"""
    Normalize formant data according to :citet:`ananthapadmanabha_ramakrishnan_2016`.

    Let the data consist of a set of :math:`I` formants
    (where :math:`i\in I\implies 1\leq i\leq3`)
    for  :math:`J` vowels from :math:`K` speakers.

    Let :math:`G_{k}` be the geometric mean of the
    first, second and third formants for a speaker :math:`k\in K`:

    .. math::

        G_{k} = \left(\prod_{i=1}^{3} F_{ik}\right)^{\frac{1}{3}}

    Then let :math:`F_{ik}^*` be the normalized value of the
    formant :math:`F_i` for speaker :math:`k`:

    .. math::

        F_{ik}^* = \frac{F_{ik}}{G_{ik}}


    This normalized value is then 'denormalized'
    with respect to vowel :math:`j\in J` so that
    that :math:`F_{ijk}^\prime` repesents the denormalized
    value of formant :math:`i` for spekaer :math:`k`
    with respect to vowel :math:`j`:

    .. math::

        F_{ijk}^\prime = F_{ik}^* \mu_{ij}

    where :math:`\mu_{ij}` is the mean value of formant
    :math:`i` for vowel :math:`j`.
    Normalization is completed by calcluating
    the distance between the denormalized formant
    values to those of prototypical vowels,
    and by classifying each vowel
    according to the closest prototype.
    Vowel prototypes are bootstrapped from the sample.




    .. math::

        j^* = \underset{j \in J}{\text{argmin}} \sum_{i=1}^{2}
            \frac{F_{ijk}^\prime - \mu_{ij}}{\sigma_{ij}}

    Where :math:`\Delta` is a distance metric which
    :citet:`ananthapadmanabha_ramakrishnan_2016`
    define as:

    .. math::

        \Delta_{ijk}() = \sum_{i=1}^{2}\frac{F_{ijk}^\prime - \mu_{ij}}{\sigma_{ij}}

    """<|MERGE_RESOLUTION|>--- conflicted
+++ resolved
@@ -36,29 +36,11 @@
     formant measured in hertz to the Bark scale.
 
 
-<<<<<<< HEAD
-    **Parameters**
-        * f0
-        * f2
-        * f3
-
-    :param f0…f3: :class:`DataFrame` columns that correspond to
-        the formant data. If not specified, |vlnm|
-        will look for formant data in
-        the columns :col:`f0`, :col:`f1`, … and so on.
-    :type f0…f3: :obj:`str` | :obj:`list` of :obj:`str`
-=======
->>>>>>> f2d4dbca
 
     Parameters
     ----------
 
-<<<<<<< HEAD
-
-    {% rename %}
-=======
     f0 - f3:
->>>>>>> f2d4dbca
     transform:
         Replace the function that transforms formants from
         the Hz scale to the Bark scale.
